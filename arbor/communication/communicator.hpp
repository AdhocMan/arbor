#pragma once

#include <vector>
<<<<<<< HEAD
#include <unordered_map>
=======
#include <unordered_set>
>>>>>>> 97ca7a4e

#include <arbor/common_types.hpp>
#include <arbor/context.hpp>
#include <arbor/domain_decomposition.hpp>
#include <arbor/export.hpp>
#include <arbor/recipe.hpp>
#include <arbor/spike.hpp>

#include "communication/gathered_vector.hpp"
#include "connection.hpp"
#include "epoch.hpp"
#include "execution_context.hpp"
#include "util/partition.hpp"

namespace arb {

// When the communicator is constructed the number of target groups and targets
// is specified, along with a mapping between local cell id and local
// target id.
//
// The user can add connections to an existing communicator object, where
// each connection is between any global cell and any local target.
//
// Once all connections have been specified, the construct() method can be used
// to build the data structures required for efficient spike communication and
// event generation.

class ARB_ARBOR_API communicator {
public:

    struct spikes {
        gathered_vector<spike> from_local;
        std::vector<spike> from_remote;
    };

    communicator() = default;

    explicit communicator(const recipe& rec,
                          const domain_decomposition& dom_dec,
                          context ctx);

    /// The range of event queues that belong to cells in group i.
    std::pair<cell_size_type, cell_size_type> group_queue_range(cell_size_type i);

    /// The minimum delay of all connections in the global network.
    time_type min_delay();

    /// Perform exchange of spikes.
    ///
    /// Takes as input the list of local_spikes that were generated on the calling domain.
    /// Returns
    /// * full global set of vectors, along with meta data about their partition
    /// * a list of spikes received from remote simulations
    spikes exchange(std::vector<spike> local_spikes);

    /// Check each global spike in turn to see it generates local events.
    /// If so, make the events and insert them into the appropriate event list.
    ///
    /// Takes reference to a vector of event lists as an argument, with one list
    /// for each local cell group. On completion, the events in each list are
    /// all events that must be delivered to targets in that cell group as a
    /// result of the global spike exchange, plus any events that were already
    /// in the list.
    void make_event_queues(spikes& spks, std::vector<pse_vector>& queues);

    /// Returns the total number of global spikes over the duration of the simulation
    std::uint64_t num_spikes() const;
    void set_num_spikes(std::uint64_t n);

    cell_size_type num_local_cells() const;

    void reset();

    // used for commmunicate to coupled simulations
    void remote_ctrl_send_continue(const epoch&);
    void remote_ctrl_send_done();

    void update_connections(const recipe& rec,
                            const domain_decomposition& dom_dec,
                            const label_resolution_map& source_resolution_map,
                            const label_resolution_map& target_resolution_map);

    void set_remote_spike_filter(const spike_predicate&);

    // TODO: This is public for now.
    struct connection_list {
        std::vector<cell_size_type> idx_on_domain;
        std::vector<cell_member_type> srcs;
        std::vector<cell_lid_type> dests;
        std::vector<float> weights;
        std::vector<float> delays;

        void make(const std::vector<connection>& cons) {
            clear();
            for (const auto& con: cons) {
                idx_on_domain.push_back(con.index_on_domain);
                srcs.push_back(con.source);
                dests.push_back(con.destination);
                weights.push_back(con.weight);
                delays.push_back(con.delay);
            }
        }

        void clear() {
            idx_on_domain.clear();
            srcs.clear();
            dests.clear();
            weights.clear();
            delays.clear();
        }

        size_t size() const { return srcs.size(); }
    };

    const connection_list& connections() const;

private:

    cell_size_type num_total_cells_ = 0;
    cell_size_type num_local_cells_ = 0;
    cell_size_type num_local_groups_ = 0;
    cell_size_type num_domains_ = 0;
    // Arbor internal connections
    connection_list connections_;
    // partition of connections over the domains of the sources' ids.
    std::vector<cell_size_type> connection_part_;
    std::vector<cell_size_type> index_divisions_;
    util::partition_view_type<std::vector<cell_size_type>> index_part_;

    spike_predicate remote_spike_filter_;

    // Connections from external simulators into Arbor.
    // Currently we have no partitions/indices/acceleration structures
    connection_list ext_connections_;

    std::uint64_t num_spikes_ = 0u;
    std::uint64_t num_local_events_ = 0u;
    context ctx_;
};

} // namespace arb<|MERGE_RESOLUTION|>--- conflicted
+++ resolved
@@ -1,11 +1,6 @@
 #pragma once
 
 #include <vector>
-<<<<<<< HEAD
-#include <unordered_map>
-=======
-#include <unordered_set>
->>>>>>> 97ca7a4e
 
 #include <arbor/common_types.hpp>
 #include <arbor/context.hpp>
@@ -103,7 +98,7 @@
             for (const auto& con: cons) {
                 idx_on_domain.push_back(con.index_on_domain);
                 srcs.push_back(con.source);
-                dests.push_back(con.destination);
+                dests.push_back(con.target);
                 weights.push_back(con.weight);
                 delays.push_back(con.delay);
             }
