cmake_minimum_required (VERSION 2.8)

# project info
project (cell_algorithms)
enable_language(CXX)

# save incoming CXX flags for forwarding to modparser external project
set(SAVED_CXX_FLAGS "${CMAKE_CXX_FLAGS}")

# compilation flags
set(CMAKE_MODULE_PATH "${CMAKE_SOURCE_DIR}/cmake")
include("CompilerOptions")
set(CMAKE_CXX_FLAGS "${CMAKE_CXX_FLAGS} ${CXXOPT_DEBUG} ${CXXOPT_CXX11} ${CXXOPT_PTHREAD} ${CXXOPT_WALL}")

# this generates a .json file with full compilation command for each file
set(CMAKE_EXPORT_COMPILE_COMMANDS "YES")

# generated .a and .so go into /lib
set(CMAKE_LIBRARY_OUTPUT_DIRECTORY ${CMAKE_BINARY_DIR}/lib)
set(CMAKE_ARCHIVE_OUTPUT_DIRECTORY ${CMAKE_BINARY_DIR}/lib)

# TBB support
<<<<<<< HEAD
set(WITH_TBB "ON" CACHE BOOL "use TBB for on-node threading")
if("${WITH_TBB}" STREQUAL "ON")
=======
set( WITH_TBB OFF CACHE BOOL "use TBB for on-node threading" )
if(${WITH_TBB})
>>>>>>> 5d5920d9
    find_package(TBB REQUIRED)
    set(CMAKE_CXX_FLAGS "${CMAKE_CXX_FLAGS} -DWITH_TBB ${TBB_DEFINITIONS}")
endif()

# MPI support
<<<<<<< HEAD
set(WITH_MPI "ON" CACHE BOOL "use MPI for distributed processing")
if("${WITH_MPI}" STREQUAL "ON")
    find_package(MPI REQUIRED)
    include_directories(SYSTEM ${MPI_C_INCLUDE_PATH})
    add_definitions(-DWITH_MPI)
    # unfortunate workaround for C++ detection in system mpi.h
    add_definitions(-DMPICH_SKIP_MPICXX=1 -DOMPI_SKIP_MPICXX=1)
    set_property(DIRECTORY APPEND_STRING PROPERTY COMPILE_OPTIONS "${MPI_C_COMPILE_FLAGS}")
endif()
=======
# relies on the user specifying an MPI-aware compiler wrapper
set( WITH_MPI OFF CACHE BOOL "use MPI for distrubuted parallelism" )
if(${WITH_MPI})
    set(CMAKE_CXX_FLAGS "${CMAKE_CXX_FLAGS} -DWITH_MPI")
endif()

# Cray systems
set( SYSTEM_CRAY OFF CACHE BOOL "add flags for compilation on Cray systems" )
if( ${SYSTEM_CRAY} )
    set(CMAKE_CXX_FLAGS "${CMAKE_CXX_FLAGS} -dynamic")
endif()

>>>>>>> 5d5920d9

# targets for extermal dependencies
include(ExternalProject)
externalproject_add(modparser
    PREFIX ${CMAKE_BINARY_DIR}/external
    CMAKE_ARGS "-DCMAKE_INSTALL_PREFIX=${CMAKE_BINARY_DIR}/external"
               "-DCMAKE_CXX_FLAGS=${SAVED_CXX_FLAGS}"
               "-DCMAKE_CXX_COMPILER=${CMAKE_CXX_COMPILER}"
    BINARY_DIR "${CMAKE_BINARY_DIR}/external/modparser"
    STAMP_DIR  "${CMAKE_BINARY_DIR}/external/"
    TMP_DIR    "${CMAKE_BINARY_DIR}/external/tmp"
    SOURCE_DIR "${CMAKE_SOURCE_DIR}/external/modparser"
    )


include_directories(${CMAKE_SOURCE_DIR}/external)
include_directories(${CMAKE_SOURCE_DIR}/include)
include_directories(${CMAKE_SOURCE_DIR}/src)
include_directories(${CMAKE_SOURCE_DIR}/miniapp)
include_directories(${CMAKE_SOURCE_DIR})

if( "${WITH_TBB}" STREQUAL "ON" )
    include_directories(${TBB_INCLUDE_DIRS})
endif()

add_subdirectory(mechanisms)
add_subdirectory(src)
add_subdirectory(tests)
add_subdirectory(miniapp)
<|MERGE_RESOLUTION|>--- conflicted
+++ resolved
@@ -20,21 +20,15 @@
 set(CMAKE_ARCHIVE_OUTPUT_DIRECTORY ${CMAKE_BINARY_DIR}/lib)
 
 # TBB support
-<<<<<<< HEAD
-set(WITH_TBB "ON" CACHE BOOL "use TBB for on-node threading")
-if("${WITH_TBB}" STREQUAL "ON")
-=======
-set( WITH_TBB OFF CACHE BOOL "use TBB for on-node threading" )
-if(${WITH_TBB})
->>>>>>> 5d5920d9
+set(WITH_TBB OFF CACHE BOOL "use TBB for on-node threading" )
+if(WITH_TBB)
     find_package(TBB REQUIRED)
     set(CMAKE_CXX_FLAGS "${CMAKE_CXX_FLAGS} -DWITH_TBB ${TBB_DEFINITIONS}")
 endif()
 
 # MPI support
-<<<<<<< HEAD
-set(WITH_MPI "ON" CACHE BOOL "use MPI for distributed processing")
-if("${WITH_MPI}" STREQUAL "ON")
+set(WITH_MPI OFF CACHE BOOL "use MPI for distrubuted parallelism")
+if(WITH_MPI)
     find_package(MPI REQUIRED)
     include_directories(SYSTEM ${MPI_C_INCLUDE_PATH})
     add_definitions(-DWITH_MPI)
@@ -42,20 +36,12 @@
     add_definitions(-DMPICH_SKIP_MPICXX=1 -DOMPI_SKIP_MPICXX=1)
     set_property(DIRECTORY APPEND_STRING PROPERTY COMPILE_OPTIONS "${MPI_C_COMPILE_FLAGS}")
 endif()
-=======
-# relies on the user specifying an MPI-aware compiler wrapper
-set( WITH_MPI OFF CACHE BOOL "use MPI for distrubuted parallelism" )
-if(${WITH_MPI})
-    set(CMAKE_CXX_FLAGS "${CMAKE_CXX_FLAGS} -DWITH_MPI")
-endif()
 
 # Cray systems
-set( SYSTEM_CRAY OFF CACHE BOOL "add flags for compilation on Cray systems" )
-if( ${SYSTEM_CRAY} )
+set(SYSTEM_CRAY OFF CACHE BOOL "add flags for compilation on Cray systems")
+if(SYSTEM_CRAY)
     set(CMAKE_CXX_FLAGS "${CMAKE_CXX_FLAGS} -dynamic")
 endif()
-
->>>>>>> 5d5920d9
 
 # targets for extermal dependencies
 include(ExternalProject)
