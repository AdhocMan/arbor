# Build mechanisms used solely in unit tests.

set(test_mechanisms
    ca_linear
    celsius_test
    diam_test
    fixed_ica_current
    gj0
    gj1
    linear_ca_conc
    non_linear
    param_as_state
    point_ica_current
    post_events_syn
    read_cai_init
    read_eX
    test0_kin_diff
    test0_kin_conserve
    test0_kin_compartment
    test0_kin_steadystate
    test1_kin_diff
    test1_kin_conserve
    test1_kin_compartment
    test1_kin_steadystate
    test2_kin_diff
    test3_kin_diff
    test4_kin_compartment
    test5_nonlinear_diff
    test6_nonlinear_diff
    test_ca
    test_ca_read_valence
    test_cl_valence
    test_linear_state
    test_linear_init
    test_linear_init_shuffle
    test_kin1
    test_kinlva
    write_cai_breakpoint
    write_eX
    write_multiple_eX
    write_Xi_Xo
    mean_reverting_stochastic_process
    mean_reverting_stochastic_process2
    mean_reverting_stochastic_density_process
    mean_reverting_stochastic_density_process2
    stochastic_volatility
)

include(${PROJECT_SOURCE_DIR}/mechanisms/BuildModules.cmake)

make_catalogue_lib(
    NAME    testing
    MOD     ${test_mechanisms}
    VERBOSE ${ARB_CAT_VERBOSE})

# Unit test sources

set(unit_sources
    ../common_cells.cpp
    test_abi.cpp
    test_asc.cpp
    test_any_cast.cpp
    test_any_ptr.cpp
    test_any_visitor.cpp
    test_backend.cpp
    test_cable_cell.cpp
    test_counter.cpp
    test_cv_geom.cpp
    test_cv_layout.cpp
    test_cv_policy.cpp
    test_cycle.cpp
    test_domain_decomposition.cpp
    test_dry_run_context.cpp
    test_event_delivery.cpp
    test_event_generators.cpp
    test_event_queue.cpp
    test_event_stream.cpp
    test_expected.cpp
    test_filter.cpp
    test_forest.cpp
    test_fvm_layout.cpp
    test_fvm_lowered.cpp
    test_diffusion.cpp
    test_iexpr.cpp
    test_index.cpp
    test_kinetic_linear.cpp
    test_lexcmp.cpp
    test_label_resolution.cpp
    test_lif_cell_group.cpp
    test_local_context.cpp
    test_maputil.cpp
    test_mask_stream.cpp
    test_math.cpp
    test_matrix.cpp
    test_mcable_map.cpp
    test_mc_cell_group.cpp
    test_mechanisms.cpp
    test_mech_temp_diam.cpp
    test_mechcat.cpp
    test_mechinfo.cpp
    test_merge_events.cpp
    test_merge_view.cpp
    test_morphology.cpp
    test_morph_components.cpp
    test_morph_embedding.cpp
    test_morph_expr.cpp
    test_morph_place.cpp
    test_morph_primitives.cpp
    test_morph_stitch.cpp
<<<<<<< HEAD
    test_multi_event_stream.cpp
    test_network.cpp
=======
>>>>>>> 6f9f4ba1
    test_ordered_forest.cpp
    test_padded.cpp
    test_partition.cpp
    test_partition_by_constraint.cpp
    test_piecewise.cpp
    test_pp_util.cpp
    test_probe.cpp
    test_rand.cpp
    test_range.cpp
    test_recipe.cpp
    test_ratelem.cpp
    test_serdes.cpp
    test_schedule.cpp
    test_scope_exit.cpp
    test_sde.cpp
    test_segment_tree.cpp
    test_simd.cpp
    test_simulation.cpp
    test_span.cpp
    test_spatial_tree.cpp
    test_spike_source.cpp
    test_spikes.cpp
    test_spike_store.cpp
    test_stats.cpp
    test_strprintf.cpp
    test_swcio.cpp
    test_synapses.cpp
    test_s_expr.cpp
    test_thread.cpp
    test_threading_exceptions.cpp
    test_timestep_range.cpp
    test_tree.cpp
    test_transform.cpp
    test_uninitialized.cpp
    test_unique.cpp
    test_unique_any.cpp
    test_vector.cpp
    test_version.cpp
    test_v_clamp.cpp

    # unit test driver
    test.cpp

    # common routines
    mech_private_field_access.cpp
    stats.cpp
    unit_test_catalogue.cpp

    # neuroml
    test_nml_morphology.cpp
)

if(ARB_WITH_GPU)
    list(APPEND unit_sources
        test_event_stream_gpu.cpp
        test_intrin.cu
        test_gpu_stack.cu
        test_reduce_by_key.cu
        test_mc_cell_group_gpu.cpp
        test_spikes_gpu.cpp
        test_vector_gpu.cpp
    )
endif()

if(ARB_WITH_CUDA_CLANG OR ARB_WITH_HIP_CLANG)
    set_source_files_properties(${unit_sources} PROPERTIES LANGUAGE CXX)
endif()

add_executable(unit EXCLUDE_FROM_ALL ${unit_sources})
target_link_libraries(unit PRIVATE catalogue-testing)
add_dependencies(tests unit)

make_catalogue_standalone(
    NAME dummy
    SOURCES "${CMAKE_CURRENT_SOURCE_DIR}/dummy"
    MOD dummy
    CXX
    CXX_FLAGS_TARGET ${ARB_CXX_FLAGS_TARGET_FULL}
    VERBOSE ON)

target_link_libraries(dummy-catalogue PRIVATE arbor-private-deps)
add_dependencies(unit dummy-catalogue)

target_link_libraries(unit PRIVATE arbor-private-deps)
target_compile_definitions(unit PRIVATE "-DDATADIR=\"${CMAKE_CURRENT_SOURCE_DIR}/../swc\"")
target_compile_definitions(unit PRIVATE "-DLIBDIR=\"${PROJECT_BINARY_DIR}/lib\"")
target_include_directories(unit PRIVATE "${CMAKE_CURRENT_BINARY_DIR}")
target_include_directories(unit PRIVATE "${CMAKE_CURRENT_BINARY_DIR}/generated/testing")
target_link_libraries(unit PRIVATE ext-gtest ext-random123 arbor arborenv arborio arborio-private-headers arbor-private-headers arbor-sup)<|MERGE_RESOLUTION|>--- conflicted
+++ resolved
@@ -107,11 +107,7 @@
     test_morph_place.cpp
     test_morph_primitives.cpp
     test_morph_stitch.cpp
-<<<<<<< HEAD
-    test_multi_event_stream.cpp
     test_network.cpp
-=======
->>>>>>> 6f9f4ba1
     test_ordered_forest.cpp
     test_padded.cpp
     test_partition.cpp
