--- conflicted
+++ resolved
@@ -80,11 +80,8 @@
     test_forest.cpp
     test_fvm_layout.cpp
     test_fvm_lowered.cpp
-<<<<<<< HEAD
     test_hash.cpp
-=======
     test_gathered_vector.cpp
->>>>>>> 29d84bd9
     test_diffusion.cpp
     test_iexpr.cpp
     test_index.cpp
