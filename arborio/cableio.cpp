#include <algorithm>
#include <sstream>
#include <unordered_map>

#include <arbor/s_expr.hpp>
#include <arbor/util/pp_util.hpp>
#include <arbor/util/any_visitor.hpp>
#include <arbor/iexpr.hpp>
#include <arbor/cable_cell_param.hpp>

#include <arborio/label_parse.hpp>
#include <arborio/cableio.hpp>
#include <arborio/cv_policy_parse.hpp>

#include "parse_helpers.hpp"
#include "parse_s_expr.hpp"

namespace arborio {

using namespace arb;

std::string acc_version() {return "0.1-dev";}

cableio_parse_error::cableio_parse_error(const std::string& msg, const arb::src_location& loc):
    arb::arbor_exception(msg+" at :"+
                         std::to_string(loc.line)+ ":"+
                         std::to_string(loc.column))
{}

cableio_morphology_error::cableio_morphology_error(const unsigned bid):
    arb::arbor_exception("Invalid morphology: branch `" +std::to_string(bid) +
                         "` only has one child branch, making it an invalid branch specification")
{}

cableio_version_error::cableio_version_error(const std::string& version):
    arb::arbor_exception("Unsupported cable-cell format version `" + version + "`")
{}


// Define s-expr makers for various types
s_expr mksexp(const init_membrane_potential& p) {
    return slist("membrane-potential"_symbol, p.value);
}
s_expr mksexp(const axial_resistivity& r) {
    return slist("axial-resistivity"_symbol, r.value);
}
s_expr mksexp(const temperature_K& t) {
    return slist("temperature-kelvin"_symbol, t.value);
}
s_expr mksexp(const membrane_capacitance& c) {
    return slist("membrane-capacitance"_symbol, c.value);
}
s_expr mksexp(const init_int_concentration& c) {
    return slist("ion-internal-concentration"_symbol, s_expr(c.ion), c.value);
}
s_expr mksexp(const init_ext_concentration& c) {
    return slist("ion-external-concentration"_symbol, s_expr(c.ion), c.value);
}
s_expr mksexp(const init_reversal_potential& c) {
    return slist("ion-reversal-potential"_symbol, s_expr(c.ion), c.value);
}
s_expr mksexp(const i_clamp& c) {
    std::vector<s_expr> evlps;
    std::transform(c.envelope.begin(), c.envelope.end(), std::back_inserter(evlps),
        [](const auto& x){return slist(x.t, x.amplitude);});
    return slist("current-clamp"_symbol, s_expr{"envelope"_symbol, slist_range(evlps)}, c.frequency, c.phase);
}
s_expr mksexp(const threshold_detector& d) {
    return slist("threshold-detector"_symbol, d.threshold);
}
s_expr mksexp(const mechanism_desc& d) {
    std::vector<s_expr> mech;
    mech.push_back(s_expr(d.name()));
    std::transform(d.values().begin(), d.values().end(), std::back_inserter(mech),
        [](const auto& x){return slist(s_expr(x.first), x.second);});
    return s_expr{"mechanism"_symbol, slist_range(mech)};
}
s_expr mksexp(const ion_reversal_potential_method& e) {
    return slist("ion-reversal-potential-method"_symbol, s_expr(e.ion), mksexp(e.method));
}
s_expr mksexp(const junction& j) {
    return slist("junction"_symbol, mksexp(j.mech));
}
s_expr mksexp(const synapse& j) {
    return slist("synapse"_symbol, mksexp(j.mech));
}
s_expr mksexp(const density& j) {
    return slist("density"_symbol, mksexp(j.mech));
}
s_expr mksexp(const iexpr& j) {
    std::stringstream s;
    s << j;
    return parse_s_expr(s.str());
}
template <typename TaggedMech>
s_expr mksexp(const scaled_mechanism<TaggedMech>& j) {
    std::vector<s_expr> expressions;
    std::transform(j.scale_expr.begin(),
        j.scale_expr.end(),
        std::back_inserter(expressions),
        [](const auto& x) { return slist(s_expr(x.first), mksexp(x.second)); });
<<<<<<< HEAD
    return slist("scaled-mechanism"_symbol, mksexp(j.t_mech), expressions[0]);
=======
    return s_expr{"scaled-property"_symbol, s_expr{mksexp(j.prop), slist_range(expressions)}};
>>>>>>> 1fa02483
}
s_expr mksexp(const mpoint& p) {
    return slist("point"_symbol, p.x, p.y, p.z, p.radius);
}
s_expr mksexp(const msegment& seg) {
    return slist("segment"_symbol, (int)seg.id, mksexp(seg.prox), mksexp(seg.dist), seg.tag);
}
// This can be removed once cv_policy is removed from the decor.
s_expr mksexp(const cv_policy& c) {
    std::stringstream s;
    s << c;
    return slist("cv-policy"_symbol, parse_s_expr(s.str()));
}
s_expr mksexp(const decor& d) {
    auto round_trip = [](auto& x) {
        std::stringstream s;
        s << x;
        return parse_s_expr(s.str());
    };
    std::vector<s_expr> decorations;
    for (const auto& p: d.defaults().serialize()) {
        decorations.push_back(std::visit([&](auto& x)
            { return slist("default"_symbol, mksexp(x)); }, p));
    }
    for (const auto& p: d.paintings()) {
        decorations.push_back(std::visit([&](auto& x)
            { return slist("paint"_symbol, round_trip(p.first), mksexp(x)); }, p.second));
    }
    for (const auto& p: d.placements()) {
        decorations.push_back(std::visit([&](auto& x)
            { return slist("place"_symbol, round_trip(std::get<0>(p)), mksexp(x), s_expr(std::get<2>(p))); }, std::get<1>(p)));
    }
    return {"decor"_symbol, slist_range(decorations)};
}
s_expr mksexp(const label_dict& dict) {
    auto round_trip = [](auto& x) {
        std::stringstream s;
        s << x;
        return parse_s_expr(s.str());
    };
    auto defs = slist();
    for (auto& r: dict.locsets()) {
        defs = s_expr(slist("locset-def"_symbol, s_expr(r.first), round_trip(r.second)), std::move(defs));
    }
    for (auto& r: dict.regions()) {
        defs = s_expr(slist("region-def"_symbol, s_expr(r.first), round_trip(r.second)), std::move(defs));
    }
    for (auto& r: dict.iexpressions()) {
        defs = s_expr(slist("iexpr-def"_symbol, s_expr(r.first), round_trip(r.second)), std::move(defs));
    }
    return {"label-dict"_symbol, std::move(defs)};
}
s_expr mksexp(const morphology& morph) {
    // s-expression representation of branch i in the morphology
    auto make_branch = [&morph](int i) {
        std::vector<s_expr> segments;
        const auto& segs = morph.branch_segments(i);
        std::transform(segs.begin(), segs.end(), std::back_inserter(segments),
            [](const auto& x){return mksexp(x);});
        return s_expr{"branch"_symbol, {i, {(int)morph.branch_parent(i), slist_range(segments)}}};
    };
    std::vector<s_expr> branches;
    for (msize_t i = 0; i < morph.num_branches(); ++i) {
        branches.push_back(make_branch(i));
    }
    return s_expr{"morphology"_symbol, slist_range(branches)};
}
s_expr mksexp(const meta_data& meta) {
    return slist("meta-data"_symbol, slist("version"_symbol, s_expr(meta.version)));
}

// Implement public facing s-expr writers
std::ostream& write_component(std::ostream& o, const decor& x, const meta_data& m) {
    if (m.version != acc_version()) {
        throw cableio_version_error(m.version);
    }
    return o << s_expr{"arbor-component"_symbol, slist(mksexp(m), mksexp(x))};
}
std::ostream& write_component(std::ostream& o, const label_dict& x, const meta_data& m) {
    if (m.version != acc_version()) {
        throw cableio_version_error(m.version);
    }
    return o << s_expr{"arbor-component"_symbol, slist(mksexp(m), mksexp(x))};
}
std::ostream& write_component(std::ostream& o, const morphology& x, const meta_data& m) {
    if (m.version != acc_version()) {
        throw cableio_version_error(m.version);
    }
    return o << s_expr{"arbor-component"_symbol, slist(mksexp(m), mksexp(x))};
}
std::ostream& write_component(std::ostream& o, const cable_cell& x, const meta_data& m) {
    if (m.version != acc_version()) {
        throw cableio_version_error(m.version);
    }
    auto cell = s_expr{"cable-cell"_symbol, slist(mksexp(x.morphology()), mksexp(x.labels()), mksexp(x.decorations()))};
    return o << s_expr{"arbor-component"_symbol, slist(mksexp(m), cell)};
}
std::ostream& write_component(std::ostream& o, const cable_cell_component& x) {
    if (x.meta.version != acc_version()) {
        throw cableio_version_error(x.meta.version);
    }
    std::visit([&](auto&& c){write_component(o, c, x.meta);}, x.component);
    return o;
}

// Anonymous namespace containing helper functions and types for parsing s-expr
namespace {

// Useful tuple aliases
using envelope_tuple = std::tuple<double,double>;
using pulse_tuple    = std::tuple<double,double,double>;
using param_tuple    = std::tuple<std::string,double>;
using branch_tuple   = std::tuple<int,int,std::vector<arb::msegment>>;
using version_tuple  = std::tuple<std::string>;

// Define makers for defaultables, paintables, placeables
#define ARBIO_DEFINE_SINGLE_ARG(name) arb::name make_##name(double val) { return arb::name{val}; }
#define ARBIO_DEFINE_DOUBLE_ARG(name) arb::name make_##name(const std::string& ion, double val) { return arb::name{ion, val};}

ARB_PP_FOREACH(ARBIO_DEFINE_SINGLE_ARG, init_membrane_potential, temperature_K, axial_resistivity, membrane_capacitance, threshold_detector)
ARB_PP_FOREACH(ARBIO_DEFINE_DOUBLE_ARG, init_int_concentration, init_ext_concentration, init_reversal_potential)

std::vector<arb::i_clamp::envelope_point> make_envelope(const std::vector<std::variant<envelope_tuple>>& vec) {
    std::vector<arb::i_clamp::envelope_point> envlp;
    std::transform(vec.begin(), vec.end(), std::back_inserter(envlp),
        [](const auto& x){
            auto t = std::get<envelope_tuple>(x);
            return arb::i_clamp::envelope_point{std::get<0>(t), std::get<1>(t)};
        });
    return envlp;
}
arb::i_clamp make_i_clamp(const std::vector<arb::i_clamp::envelope_point>& envlp, double freq, double phase) {
    return arb::i_clamp(envlp, freq, phase);
}
pulse_tuple make_envelope_pulse(double delay, double duration, double amplitude) {
    return pulse_tuple{delay, duration, amplitude};
}
arb::i_clamp make_i_clamp_pulse(pulse_tuple p, double freq, double phase) {
    return arb::i_clamp::box(std::get<0>(p), std::get<1>(p), std::get<2>(p), freq, phase);
}
arb::cv_policy make_cv_policy(const cv_policy& p) {
    return p;
}
arb::ion_reversal_potential_method make_ion_reversal_potential_method(const std::string& ion, const arb::mechanism_desc& mech) {
    return ion_reversal_potential_method{ion, mech};
}
template <typename T>
T make_wrapped_mechanism(const arb::mechanism_desc& mech) {return T(mech);}
#undef ARBIO_DEFINE_SINGLE_ARG
#undef ARBIO_DEFINE_DOUBLE_ARG

// Define makers for placeable pairs, paintable pairs, defaultables and decors
using place_tuple = std::tuple<arb::locset, arb::placeable, std::string>;
using paint_pair = std::pair<arb::region, arb::paintable>;
place_tuple make_place(locset where, placeable what, std::string name) {
    return place_tuple{where, what, name};
}
paint_pair make_paint(region where, paintable what) {
    return paint_pair{where, what};
}
defaultable make_default(defaultable what) {
    return what;
}
decor make_decor(const std::vector<std::variant<place_tuple, paint_pair, defaultable>>& args) {
    decor d;
    for(const auto& a: args) {
        auto decor_visitor = arb::util::overload(
            [&](const place_tuple & p) { d.place(std::get<0>(p), std::get<1>(p), std::get<2>(p)); },
            [&](const paint_pair & p) { d.paint(p.first, p.second); },
            [&](const defaultable & p){ d.set_default(p); });
        std::visit(decor_visitor, a);
    }
    return d;
}

// Define maker for locset pairs, region pairs and label_dicts
using locset_pair = std::pair<std::string, locset>;
using region_pair = std::pair<std::string, region>;
using iexpr_pair = std::pair<std::string, iexpr>;
locset_pair make_locset_pair(std::string name, locset desc) {
    return locset_pair{std::move(name), std::move(desc)};
}
region_pair make_region_pair(std::string name, region desc) {
    return region_pair{std::move(name), std::move(desc)};
}
iexpr_pair make_iexpr_pair(std::string name, iexpr e) {
    return iexpr_pair{std::move(name), std::move(e)};
}
label_dict make_label_dict(const std::vector<std::variant<locset_pair, region_pair, iexpr_pair>>& args) {
    label_dict d;
    for(const auto& a: args) {
        std::visit([&](auto&& x){d.set(x.first, x.second);}, a);
    }
    return d;
}
// Define makers for mpoints and msegments and morphologies
arb::mpoint make_point(double x, double y, double z, double r) {
    return arb::mpoint{x, y, z, r};
}
arb::msegment make_segment(unsigned id, arb::mpoint prox, arb::mpoint dist, int tag) {
    return arb::msegment{id, prox, dist, tag};
}
morphology make_morphology(const std::vector<std::variant<branch_tuple>>& args) {
    segment_tree tree;
    std::vector<unsigned> branch_final_seg(args.size());
    std::vector<unsigned> branch_children(args.size(), 0);
    std::vector<std::pair<msegment, int>> segs;
    for (const auto& br: args) {
        auto b = std::get<branch_tuple>(br);
        auto b_id = std::get<0>(b);
        auto b_pid = std::get<1>(b);
        auto b_segments = std::get<2>(b);

        if (b_pid!=-1) branch_children[b_pid]++;

        auto s_pid = b_pid==-1? arb::mnpos: branch_final_seg[b_pid];
        for (const auto& s: b_segments) {
            segs.emplace_back(s, s_pid);
            s_pid = s.id;
        }
        branch_final_seg[b_id] = s_pid;
    }
    // A branch should have either 0 or >1 children.
    auto it = std::find_if(branch_children.begin(), branch_children.end(), [](unsigned i){return i==1;});
    if (it != branch_children.end()) {
        throw cableio_morphology_error(it - branch_children.begin());
    }

    // Append segments according to id order.
    std::sort(segs.begin(), segs.end(), [](const auto& lhs, const auto& rhs){return lhs.first.id < rhs.first.id;});
    for (const auto& [seg, s_pid]: segs) {
        tree.append(s_pid, seg.prox, seg.dist, seg.tag);
    }
    return morphology(tree);
}

// Define cable-cell maker
// Accepts the morphology, decor and label_dict arguments in any order as a vector
cable_cell make_cable_cell(const std::vector<std::variant<morphology, label_dict, decor>>& args) {
    decor dec;
    label_dict dict;
    morphology morpho;
    for(const auto& a: args) {
        auto cable_cell_visitor = arb::util::overload(
            [&](const morphology & p) { morpho = p; },
            [&](const label_dict & p) { dict = p; },
            [&](const decor & p){ dec = p; });
        std::visit(cable_cell_visitor, a);
    }
    return cable_cell(morpho, dict, dec);
}
version_tuple make_version(std::string v) {
    return version_tuple{v};
}
meta_data make_meta_data(version_tuple v) {
    return meta_data{std::get<0>(v)};
}
template <typename T>
cable_cell_component make_component(const meta_data& m, const T& d) {
    return cable_cell_component{m, d};
}

// Test whether a list of arguments passed as a std::vector<std::any> can be converted
// to a string followed by any number of std::pair<std::string, double>
struct mech_match {
    bool operator()(const std::vector<std::any>& args) const {
        // First argument is the mech name
        if (args.size() < 1) return false;
        if (!match<std::string>(args.front().type())) return false;

        // The rest of the arguments should be param_tuples
        for (auto it = args.begin()+1; it != args.end(); ++it) {
            if (!match<param_tuple>(it->type())) return false;
        }
        return true;
    }
};
// Create a mechanism_desc from a std::vector<std::any>.
struct mech_eval {
    arb::mechanism_desc operator()(const std::vector<std::any>& args) {
        auto name = eval_cast<std::string>(args.front());
        arb::mechanism_desc mech(name);
        for (auto it = args.begin()+1; it != args.end(); ++it) {
            auto p = eval_cast<param_tuple>(*it);
            mech.set(std::get<0>(p), std::get<1>(p));
        }
        return mech;
    }
};
// Wrap mech_match and mech_eval in an evaluator
struct make_mech_call {
    evaluator state;
    make_mech_call(const char* msg="mechanism"):
        state(mech_eval(), mech_match(), msg)
    {}
    operator evaluator() const {
        return state;
    }
};


// Test whether a list of arguments passed as a std::vector<std::any> can be converted
// to a string followed by any number of std::pair<std::string, arb::iexpr>
template <typename TaggedMech>
struct scaled_mechanism_match {
    bool operator()(const std::vector<std::any>& args) const {
        // First argument is the mech name
        if (args.size() < 1) return false;
        if (!match<TaggedMech>(args.front().type())) return false;

        // The rest of the arguments should be tuples
        for (auto it = args.begin()+1; it != args.end(); ++it) {
            if (!match<std::tuple<std::string, arb::iexpr>>(it->type())) return false;
        }
        return true;
    }
};
// Create a mechanism_desc from a std::vector<std::any>.
template <typename TaggedMech>
struct scaled_mechanism_eval {
    arb::scaled_mechanism<TaggedMech> operator()(const std::vector<std::any>& args) {
        auto d = scaled_mechanism(eval_cast<TaggedMech>(args.front()));

        for (auto it = args.begin() + 1; it != args.end(); ++it) {
            auto p = eval_cast<std::tuple<std::string, arb::iexpr>>(*it);
            d.scale(std::move(std::get<0>(p)), std::move(std::get<1>(p)));
        }
        return d;
    }
};
// Wrap mech_match and mech_eval in an evaluator
template <typename TaggedMech>
struct make_scaled_mechanism_call {
    evaluator state;
    make_scaled_mechanism_call(const char* msg="scaled-mechanism"):
        state(scaled_mechanism_eval<TaggedMech>(), scaled_mechanism_match<TaggedMech>(), msg)
    {}
    operator evaluator() const {
        return state;
    }
};

// Test whether a list of arguments passed as a std::vector<std::any> can be converted
// to 2 integers followed by at least 1 msegment
struct branch_match {
    bool operator()(const std::vector<std::any>& args) const {
        if (args.size() < 2) return false;
        auto it = args.begin();
        if (!match<int>(it++->type())) return false;
        if (!match<int>(it++->type()))  return false;
        if (it == args.end()) return false;
        for (; it != args.end(); ++it) {
            if(!match<arb::msegment>(it->type())) return false;
        }
        return true;
    }
};
// Create a `branch` from a std::vector<std::any>.
struct branch_eval {
    branch_tuple operator()(const std::vector<std::any>& args) {
        std::vector<msegment> segs;
        auto it = args.begin();
        auto id = eval_cast<int>(*it++);
        auto parent = eval_cast<int>(*it++);
        for (; it != args.end(); ++it) {
            segs.push_back(eval_cast<msegment>(*it));
        }
        return branch_tuple{id, parent, segs};
    }
};
// Wrap branch_match and branch_eval in an evaluator
struct make_branch_call {
    evaluator state;
    make_branch_call(const char* msg="branch"):
        state(branch_eval(), branch_match(), msg)
    {}
    operator evaluator() const {
        return state;
    }
};

// Test whether a list of arguments passed as a std::vector<std::any> `args` can be
// converted to a std::vector<std::variant<Args...>>.
// - `args` must have the same size as Args...
// - no more than one element in `args` can match a given template parameter of Args...
//
// For example, the following would return true:
//
// call_match<int, string>(vector<any(4), any(string("hello"))>)
// call_match<int, string>(vector<any(string("hello")), any(4)>)
//
// And the following would return false:
//
// call_match<int, string>(vector<any(4), any(string("hello")), any(string("bye"))>)
// call_match<int, string>(vector<any(4), any(2)>)
//
// Not an efficient implementation, but should be okay for a few arguments.
template <typename... Args>
struct unordered_match {
    template <typename T, typename Q, typename... Rest>
    bool match_args_impl(const std::vector<std::any>& args) const {
        bool found_match = false;
        for (const auto& a: args) {
            auto new_match = match<T>(a.type());
            if (new_match && found_match) return false;
            found_match = new_match;
        }
        return found_match || match_args_impl<Q, Rest...>(args);
    }

    template <typename T>
    bool match_args_impl(const std::vector<std::any>& args) const {
        bool found_match = false;
        for (const auto& a: args) {
            auto new_match = match<T>(a.type());
            if (new_match && found_match) return false;
            found_match = new_match;
        }
        return found_match;
    }

    bool operator()(const std::vector<std::any>& args) const {
        const auto nargs_in = args.size();
        const auto nargs_ex = sizeof...(Args);
        return (nargs_in == nargs_ex) && match_args_impl<Args...>(args);
    }
};
// Wrap unordered_match and arg_vec_eval in an evaluator
template <typename... Args>
struct make_unordered_call {
    evaluator state;

    template <typename F>
    make_unordered_call(F&& f, const char* msg="call"):
        state(arg_vec_eval<Args...>(std::forward<F>(f)), unordered_match<Args...>(), msg)
    {}
    operator evaluator() const {
        return state;
    }
};
} // anonymous namespace

using eval_map = std::unordered_multimap<std::string, evaluator>;
using eval_vec = std::vector<evaluator>;

// Parse s-expression into std::any given a function evaluation map and a tuple evaluation vector.
parse_hopefully<std::any> eval(const arb::s_expr&, const eval_map&, const eval_vec&);

parse_hopefully<std::vector<std::any>> eval_args(const s_expr& e, const eval_map& map, const eval_vec& vec) {
    if (!e) return {std::vector<std::any>{}};
    std::vector<std::any> args;
    for (auto& h: e) {
        if (auto arg=eval(h, map, vec)) {
            args.push_back(std::move(*arg));
        }
        else {
            return util::unexpected(std::move(arg.error()));
        }
    }
    return args;
}

parse_hopefully<std::any> eval(const s_expr& e, const eval_map& map, const eval_vec& vec) {
    if (e.is_atom()) {
        return eval_atom<cableio_parse_error>(e);
    }

    if (e.head().is_atom()) {
        // If this is not a symbol, parse as a tuple
        if (e.head().atom().kind != tok::symbol) {
            auto args = eval_args(e, map, vec);
            if (!args) {
                return util::unexpected(args.error());
            }
            for (auto& e: vec) {
                if (e.match_args(*args)) { // found a match: evaluate and return.
                    return e.eval(*args);
                }
            }

            // Unable to find a match: try to return a helpful error message.
            const auto nc = vec.size();
            std::string msg = "No matches for found for unnamed tuple with "+std::to_string(args->size())+" arguments.\n"
                              "There are "+std::to_string(nc)+" potential candiates"+(nc?":":".");
            int count = 0;
            for (auto& e: vec) {
                msg += "\n  Candidate "+std::to_string(++count)+": "+e.message;
            }
            return util::unexpected(cableio_parse_error(msg, location(e)));
        };

        // Otherwise this must be a function evaluation, where head is the function name,
        // and tail is a list of arguments.
        // Evaluate the arguments, and return error state if an error occurred.
        auto args = eval_args(e.tail(), map, vec);
        if (!args) {
            return util::unexpected(args.error());
        }

        // Find all candidate functions that match the name of the function.
        auto& name = e.head().atom().spelling;
        auto matches = map.equal_range(name);

        // Search for a candidate that matches the argument list.
        for (auto i=matches.first; i!=matches.second; ++i) {
            if (i->second.match_args(*args)) { // found a match: evaluate and return.
                return i->second.eval(*args);
            }
        }

        // If it's not in the provided map, it could be a label expression
        if (auto l = parse_label_expression(e)) {
            if (match<region>(l->type())) return eval_cast<region>(l.value());
            if (match<locset>(l->type())) return eval_cast<locset>(l.value());
            if (match<iexpr>(l->type())) return eval_cast<iexpr>(l.value());
        }

        // Or it could be a cv-policy expression
        if (auto p = parse_cv_policy_expression(e)) return p.value();

        // Unable to find a match: try to return a helpful error message.
        const auto nc = std::distance(matches.first, matches.second);
        std::string msg = "No matches for found for "+name+" with "+std::to_string(args->size())+" arguments.\n"
                          "There are "+std::to_string(nc)+" potential candidates"+(nc?":":".");
        int count = 0;
        for (auto i=matches.first; i!=matches.second; ++i) {
            msg += "\n  Candidate "+std::to_string(++count)+": "+i->second.message;
        }
        return util::unexpected(cableio_parse_error(msg, location(e)));
    }
    return util::unexpected(cableio_parse_error("Expression is not integer, real expression of the form (op <args>) nor tuple of the form (e0 e1 ... en)", location(e)));
}

eval_map named_evals{
    {"membrane-potential", make_call<double>(make_init_membrane_potential,
        "'membrane-potential' with 1 argument (val:real)")},
    {"temperature-kelvin", make_call<double>(make_temperature_K,
        "'temperature-kelvin' with 1 argument (val:real)")},
    {"axial-resistivity", make_call<double>(make_axial_resistivity,
        "'axial-resistivity' with 1 argument (val:real)")},
    {"membrane-capacitance", make_call<double>(make_membrane_capacitance,
        "'membrane-capacitance' with 1 argument (val:real)")},
    {"ion-internal-concentration", make_call<std::string, double>(make_init_int_concentration,
        "'ion_internal_concentration' with 2 arguments (ion:string val:real)")},
    {"ion-external-concentration", make_call<std::string, double>(make_init_ext_concentration,
        "'ion_external_concentration' with 2 arguments (ion:string val:real)")},
    {"ion-reversal-potential", make_call<std::string, double>(make_init_reversal_potential,
        "'ion_reversal_potential' with 2 arguments (ion:string val:real)")},
    {"envelope", make_arg_vec_call<envelope_tuple>(make_envelope,
        "'envelope' with one or more pairs of start time and amplitude (start:real amplitude:real)")},
    {"envelope-pulse", make_call<double, double, double>(make_envelope_pulse,
        "'envelope-pulse' with 3 arguments (delay:real duration:real amplitude:real)")},
    {"current-clamp", make_call<std::vector<arb::i_clamp::envelope_point>, double, double>(make_i_clamp,
        "'current-clamp' with 3 arguments (env:envelope freq:real phase:real)")},
    {"current-clamp", make_call<pulse_tuple, double, double>(make_i_clamp_pulse,
        "'current-clamp' with 3 arguments (env:envelope_pulse freq:real phase:real)")},
    {"threshold-detector", make_call<double>(make_threshold_detector,
        "'threshold-detector' with 1 argument (threshold:real)")},
    {"mechanism", make_mech_call("'mechanism' with a name argument, and 0 or more parameter settings"
        "(name:string (param:string val:real))")},
    {"ion-reversal-potential-method", make_call<std::string, arb::mechanism_desc>( make_ion_reversal_potential_method,
        "'ion-reversal-potential-method' with 2 arguments (ion:string mech:mechanism)")},
    {"cv-policy", make_call<cv_policy>(make_cv_policy,
        "'cv-policy' with 1 argument (p:policy)")},
    {"junction", make_call<arb::mechanism_desc>(make_wrapped_mechanism<junction>, "'junction' with 1 argumnet (m: mechanism)")},
    {"synapse",  make_call<arb::mechanism_desc>(make_wrapped_mechanism<synapse>, "'synapse' with 1 argumnet (m: mechanism)")},
    {"density",  make_call<arb::mechanism_desc>(make_wrapped_mechanism<density>, "'density' with 1 argumnet (m: mechanism)")},
    {"scaled-mechanism", make_scaled_mechanism_call<arb::density>("'scaled_mechanism' with a density argument, and 0 or more parameter scaling expressions"
        "(d:density (param:string val:iexpr))")},
    {"place", make_call<locset, i_clamp, std::string>(make_place, "'place' with 3 arguments (ls:locset c:current-clamp name:string)")},
    {"place", make_call<locset, threshold_detector, std::string>(make_place, "'place' with 3 arguments (ls:locset t:threshold-detector name:string)")},
    {"place", make_call<locset, junction, std::string>(make_place, "'place' with 3 arguments (ls:locset gj:junction name:string)")},
    {"place", make_call<locset, synapse, std::string>(make_place, "'place' with 3 arguments (ls:locset mech:synapse name:string)")},

    {"paint", make_call<region, init_membrane_potential>(make_paint, "'paint' with 2 arguments (reg:region v:membrane-potential)")},
    {"paint", make_call<region, temperature_K>(make_paint, "'paint' with 2 arguments (reg:region v:temperature-kelvin)")},
    {"paint", make_call<region, membrane_capacitance>(make_paint, "'paint' with 2 arguments (reg:region v:membrane-capacitance)")},
    {"paint", make_call<region, axial_resistivity>(make_paint, "'paint' with 2 arguments (reg:region v:axial-resistivity)")},
    {"paint", make_call<region, init_int_concentration>(make_paint, "'paint' with 2 arguments (reg:region v:ion-internal-concentration)")},
    {"paint", make_call<region, init_ext_concentration>(make_paint, "'paint' with 2 arguments (reg:region v:ion-external-concentration)")},
    {"paint", make_call<region, init_reversal_potential>(make_paint, "'paint' with 2 arguments (reg:region v:ion-reversal-potential)")},
    {"paint", make_call<region, density>(make_paint, "'paint' with 2 arguments (reg:region v:density)")},
<<<<<<< HEAD
    {"paint", make_call<region, scaled_mechanism<density>>(make_paint, "'paint' with 2 arguments (reg:region v:scaled_mechanism<density>)")},
=======
    {"paint", make_call<region, scaled_property<density>>(make_paint, "'paint' with 2 arguments (reg:region v:scaled-property)")},
>>>>>>> 1fa02483

    {"default", make_call<init_membrane_potential>(make_default, "'default' with 1 argument (v:membrane-potential)")},
    {"default", make_call<temperature_K>(make_default, "'default' with 1 argument (v:temperature-kelvin)")},
    {"default", make_call<membrane_capacitance>(make_default, "'default' with 1 argument (v:membrane-capacitance)")},
    {"default", make_call<axial_resistivity>(make_default, "'default' with 1 argument (v:axial-resistivity)")},
    {"default", make_call<init_int_concentration>(make_default, "'default' with 1 argument (v:ion-internal-concentration)")},
    {"default", make_call<init_ext_concentration>(make_default, "'default' with 1 argument (v:ion-external-concentration)")},
    {"default", make_call<init_reversal_potential>(make_default, "'default' with 1 argument (v:ion-reversal-potential)")},
    {"default", make_call<ion_reversal_potential_method>(make_default, "'default' with 1 argument (v:ion-reversal-potential-method)")},
    {"default", make_call<cv_policy>(make_default, "'default' with 1 argument (v:cv-policy)")},

    {"locset-def", make_call<std::string, locset>(make_locset_pair,
        "'locset-def' with 2 arguments (name:string ls:locset)")},
    {"region-def", make_call<std::string, region>(make_region_pair,
        "'region-def' with 2 arguments (name:string reg:region)")},
    {"iexpr-def", make_call<std::string, iexpr>(make_iexpr_pair,
        "'iexpr-def' with 2 arguments (name:string e:iexpr)")},

    {"point",   make_call<double, double, double, double>(make_point,
         "'point' with 4 arguments (x:real y:real z:real radius:real)")},
    {"segment", make_call<int, mpoint, mpoint, int>(make_segment,
        "'segment' with 4 arguments (parent:int prox:point dist:point tag:int)")},
    {"branch",  make_branch_call(
        "'branch' with 2 integers and 1 or more segment arguments (id:int parent:int s0:segment s1:segment ..)")},

    {"decor", make_arg_vec_call<place_tuple, paint_pair, defaultable>(make_decor,
        "'decor' with 1 or more `paint`, `place` or `default` arguments")},
    {"label-dict", make_arg_vec_call<locset_pair, region_pair, iexpr_pair>(make_label_dict,
        "'label-dict' with 1 or more `locset-def` or `region-def` or `iexpr-def` arguments")},
    {"morphology", make_arg_vec_call<branch_tuple>(make_morphology,
        "'morphology' 1 or more `branch` arguments")},

    {"cable-cell", make_unordered_call<morphology, label_dict, decor>(make_cable_cell,
        "'cable-cell' with 3 arguments: `morphology`, `label-dict`, and `decor` in any order")},

    {"version", make_call<std::string>(make_version, "'version' with one argment (val:std::string)")},
    {"meta-data", make_call<version_tuple>(make_meta_data, "'meta-data' with one argument (v:version)")},

    { "arbor-component", make_call<meta_data, decor>(make_component<decor>, "'arbor-component' with 2 arguments (m:meta_data p:decor)")},
    { "arbor-component", make_call<meta_data, label_dict>(make_component<label_dict>, "'arbor-component' with 2 arguments (m:meta_data p:label_dict)")},
    { "arbor-component", make_call<meta_data, morphology>(make_component<morphology>, "'arbor-component' with 2 arguments (m:meta_data p:morphology)")},
    { "arbor-component", make_call<meta_data, cable_cell>(make_component<cable_cell>, "'arbor-component' with 2 arguments (m:meta_data p:cable_cell)")}
};

eval_vec unnamed_evals{
    make_call<std::string, double>(std::make_tuple<std::string, double>, "tuple<std::string, double>"),
    make_call<double, double>(std::make_tuple<double, double>, "tuple<double, double>"),
    make_call<std::string, arb::iexpr>(std::make_tuple<std::string, arb::iexpr>, "tuple<std::string, arb::iexpr>"),
};

inline parse_hopefully<std::any> parse(const arb::s_expr& s) {
    return eval(s, named_evals, unnamed_evals);
}

parse_hopefully<std::any> parse_expression(const std::string& s) {
    return parse(parse_s_expr(s));
}

// Read s-expr
parse_hopefully<cable_cell_component> parse_component(const std::string& s) {
    auto sexp = parse_s_expr(s);
    auto try_parse = parse(sexp);
    if (!try_parse) {
        return util::unexpected(cableio_parse_error(try_parse.error()));
    }
    if (!match<cable_cell_component>(try_parse.value().type())) {
        return util::unexpected(cableio_parse_error("Expected arbor-component", location(sexp)));
    }
    auto comp = eval_cast<cable_cell_component>(try_parse.value());
    if (comp.meta.version != acc_version()) {
        return util::unexpected(cableio_parse_error("Unsupported cable-cell format version "+ comp.meta.version, location(sexp)));
    }
    return comp;
};

parse_hopefully<cable_cell_component> parse_component(std::istream& s) {
    return parse_component(std::string(std::istreambuf_iterator<char>(s), {}));
}
} // namespace arborio<|MERGE_RESOLUTION|>--- conflicted
+++ resolved
@@ -99,11 +99,7 @@
         j.scale_expr.end(),
         std::back_inserter(expressions),
         [](const auto& x) { return slist(s_expr(x.first), mksexp(x.second)); });
-<<<<<<< HEAD
-    return slist("scaled-mechanism"_symbol, mksexp(j.t_mech), expressions[0]);
-=======
-    return s_expr{"scaled-property"_symbol, s_expr{mksexp(j.prop), slist_range(expressions)}};
->>>>>>> 1fa02483
+    return s_expr{"scaled-mechanism"_symbol, s_expr{mksexp(j.t_mech), slist_range(expressions)}};
 }
 s_expr mksexp(const mpoint& p) {
     return slist("point"_symbol, p.x, p.y, p.z, p.radius);
@@ -686,11 +682,7 @@
     {"paint", make_call<region, init_ext_concentration>(make_paint, "'paint' with 2 arguments (reg:region v:ion-external-concentration)")},
     {"paint", make_call<region, init_reversal_potential>(make_paint, "'paint' with 2 arguments (reg:region v:ion-reversal-potential)")},
     {"paint", make_call<region, density>(make_paint, "'paint' with 2 arguments (reg:region v:density)")},
-<<<<<<< HEAD
-    {"paint", make_call<region, scaled_mechanism<density>>(make_paint, "'paint' with 2 arguments (reg:region v:scaled_mechanism<density>)")},
-=======
-    {"paint", make_call<region, scaled_property<density>>(make_paint, "'paint' with 2 arguments (reg:region v:scaled-property)")},
->>>>>>> 1fa02483
+    {"paint", make_call<region, scaled_mechanism<density>>(make_paint, "'paint' with 2 arguments (reg:region v:scaled-mechanism)")},
 
     {"default", make_call<init_membrane_potential>(make_default, "'default' with 1 argument (v:membrane-potential)")},
     {"default", make_call<temperature_K>(make_default, "'default' with 1 argument (v:temperature-kelvin)")},
